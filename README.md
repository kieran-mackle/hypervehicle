--- conflicted
+++ resolved
@@ -1,20 +1,14 @@
 <a name="readme-top"></a>
 
 # HYPERVEHICLE: Parametric Vehicle Geometry Generation
-<<<<<<< HEAD
+
 A suite of tools to rapidly generate parametric geometry 
 for hypersonic vehicles. 
 Check out the [hypervehicle hangar](docs/source/hangar.md)
-=======
-
-A suite of tools to rapidly generate parametric geometry for hypersonic vehicles. Check out the [hypervehicle hangar](docs/hangar.md)
->>>>>>> ae222a3b
 for some examples.
 
 [![x43](https://user-images.githubusercontent.com/60687606/168926371-a383434b-3ea5-40ab-989a-93f7a8d7b4ff.png)](docs/hangar.md)
 
-
-<<<<<<< HEAD
 
 
 <!-- TABLE OF CONTENTS -->
@@ -34,12 +28,6 @@
   </ol>
 </details>
 
-
-
-=======
-## Important Note
-**Please change to the development branch, as master is now outdated and will be merged soon.**
->>>>>>> ae222a3b
 
 
 ## Getting Started
