--- conflicted
+++ resolved
@@ -300,13 +300,13 @@
             component.surfaces = None
             component.mesh = None
 
-<<<<<<< HEAD
-    def to_file(self, prefix: str = None, file_type: str = "stl") -> None:
+    def to_file(
+        self,
+        prefix: str = None,
+        file_type: str = "stl",
+        merge: Union[bool, List[str]] = False,
+    ) -> None:
         """Writes the vehicle components to output file. If analysis results are
-=======
-    def to_stl(self, prefix: str = None, merge: Union[bool, List[str]] = False) -> None:
-        """Writes the vehicle components to STL file. If analysis results are
->>>>>>> 153d2413
         present, they will also be written to file, either as CSV, or using
         the Numpy tofile method.
         The output file format is defined in 'file_type' and can be stl or vtk
@@ -320,26 +320,19 @@
             component name tag is available, the Vehicle name will be used.
             The default is None.
 
-<<<<<<< HEAD
         file_type: str
-            Defines the output file format to be written to. Can be stl or
-            vtk. Default file_type is 'stl'
-        """
-        file_type = file_type.lower()
-        if file_type not in ["stl", "vtk"]:
-            raise ("Invalid output file type. STL or VTK supported")
-=======
+            Defines the output file format to be written to. Can be `stl` or
+            `vtk`. The default is 'stl'.
+
         merge : [bool, list[str]], optional
             Merge components of the vehicle into a single STL file. The merge
             argument can either be a boolean (with True indicating to merge all
             components of the vehicle), or a list of the component names to
             merge. This functionality depends on PyMesh. The default is False.
-
-        See Also
-        --------
-        utilities.merge_stls
-        """
->>>>>>> 153d2413
+        """
+        file_type = file_type.lower()
+        if file_type not in ["stl", "vtk"]:
+            raise ("Invalid output file type. STL or VTK supported")
 
         if self.verbosity > 0:
             s = "Writing vehicle components to"
