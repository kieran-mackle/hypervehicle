import os
import sys
import glob
import numpy as np
import pandas as pd
from stl import mesh
from tqdm import tqdm
from art import tprint, art
import xml.etree.ElementTree as ET
from typing import Dict, List, Optional


def create_cells(
    parametric_surface,
    triangles_per_edge: int,
    si: float = 1.0,
    sj: float = 1.0,
    mirror_y=False,
    flip_faces=False,
<<<<<<< HEAD
):
=======
    i_clustering_func: callable = None,
    j_clustering_func: callable = None,
) -> mesh.Mesh:
>>>>>>> 153d2413
    """
    Generates a list of vertices and a corrosponding list of index triplets,
    each pinting the vertices of a single cell

    Parameters
    ----------
<<<<<<< HEAD
    parametric_surface : Any
        The parametric surface object.

    si : float, optional
        The clustering in the i-direction. The default is 1.0.

    sj : float, optional
        The clustering in the j-direction. The default is 1.0.

    triangles_per_edge : int
        The resolution for the stl object.

    mirror_y : bool, optional
        Create mirror image about x-z plane. The default is False.
=======
        parametric_surface : Any
            The parametric surface object.

        si : float, optional
            The clustering in the i-direction. The default is 1.0.

        sj : float, optional
            The clustering in the j-direction. The default is 1.0.

        triangles_per_edge : int
            The resolution for the stl object.

        mirror_y : bool, optional
            Create mirror image about x-z plane. The default is False.
>>>>>>> 153d2413

        i_clustering_func : callable, optional
            A custom clustering function to apply in the i direction.
            The default is None.

        j_clustering_func : callable, optional
            A custom clustering function to apply in the j direction.
            The default is None.

    Returns
    ----------
    vertices: numpy 2D array, each row contains (x,y,z) coordinates of one vertex
    cell_ids: numpy 2D array, each row contains 3 indecies (row number in vertices)
    of a single cell

    """
    # TODO - allow different ni and nj discretisation

    ni = triangles_per_edge
    nj = triangles_per_edge

    # Create list of vertices
    if i_clustering_func:
        r_list = [i_clustering_func(i) for i in np.linspace(0, 1, ni + 1)]
    else:
        r_list = default_vertex_func(lb=0.0, ub=1.0, steps=ni + 1, spacing=si)

    if j_clustering_func:
        s_list = [j_clustering_func(i) for i in np.linspace(0, 1, ni + 1)]
    else:
        s_list = default_vertex_func(lb=0.0, ub=1.0, steps=nj + 1, spacing=sj)

    y_mult: int = -1 if mirror_y else 1

    # Create vertices for corner points of each quad cell
    # columns x, y, z for each vertex row
    # quad exterior vertices + quad centres
    vertices: np.ndarray = np.zeros(((ni + 1) * (nj + 1) + ni * nj, 3))
    centre_ix: int = (ni + 1) * (nj + 1)

    # For vertices along the x direction (i)
    for i, r in enumerate(r_list):
        # For vertices along the y direction (j)
        for j, s in enumerate(s_list):
            # Evaluate position
            pos = parametric_surface(r, s)

            # Assign vertex
            vertices[j * (ni + 1) + i] = np.array([pos.x, y_mult * pos.y, pos.z])

            # Create vertices for centre point of each quad cell
            try:
                # Try index to bail before calling surface
                vertices[centre_ix + (j * ni + i)]

                r0 = r_list[i]
                r1 = r_list[i + 1]
                s0 = s_list[j]
                s1 = s_list[j + 1]

                # Get corner points
                pos00 = parametric_surface(r0, s0)
                pos10 = parametric_surface(r1, s0)
                pos01 = parametric_surface(r0, s1)
                pos11 = parametric_surface(r1, s1)

                # Evaluate quad centre coordinate
                pos_x = 0.25 * (pos00.x + pos10.x + pos01.x + pos11.x)
                pos_y = 0.25 * (pos00.y + pos10.y + pos01.y + pos11.y)
                pos_z = 0.25 * (pos00.z + pos10.z + pos01.z + pos11.z)

                # Assign quad centre vertices
                vc = np.array([pos_x, y_mult * pos_y, pos_z])
                vertices[centre_ix + (j * ni + i)] = vc

            except IndexError:
                # Index out of bounds
                pass

    # Create list of cell_ids, defining the face vertices
    cell_ids = []
    for i in range(ni):
        for j in range(nj):
            p00 = j * (nj + 1) + i  # bottom left
            p10 = j * (nj + 1) + i + 1  # bottom right
            p01 = (j + 1) * (ni + 1) + i  # top left
            p11 = (j + 1) * (ni + 1) + i + 1  # top right

            pc = centre_ix + j * min(ni, nj) + i  # vertex at centre of cell

            if mirror_y or flip_faces:
                cell_ids.append([p00, pc, p10])
                cell_ids.append([p10, pc, p11])
                cell_ids.append([p11, pc, p01])
                cell_ids.append([p01, pc, p00])
            else:
                cell_ids.append([p00, p10, pc])
                cell_ids.append([p10, p11, pc])
                cell_ids.append([p11, p01, pc])
                cell_ids.append([p01, p00, pc])

    cell_ids = np.array(cell_ids)

    return (vertices, cell_ids)


def parametricSurfce2stl(
    parametric_surface,
    triangles_per_edge: int,
    si: float = 1.0,
    sj: float = 1.0,
    mirror_y=False,
    flip_faces=False,
) -> mesh.Mesh:
    """
    Function to convert parametric_surface generated using the Eilmer Geometry
    Package into a stl mesh object.

    Parameters
    ----------
    parametric_surface : Any
        The parametric surface object.

    si : float, optional
        The clustering in the i-direction. The default is 1.0.

    sj : float, optional
        The clustering in the j-direction. The default is 1.0.

    triangles_per_edge : int
        The resolution for the stl object.

    mirror_y : bool, optional
        Create mirror image about x-z plane. The default is False.

    Returns
    ----------
    stl_mesh : Mesh
        The numpy-stl mesh.
    """

    vertices, cell_ids = create_cells(
        parametric_surface, triangles_per_edge, si, sj, mirror_y, flip_faces
    )

    # Create the STL mesh object
    stl_mesh = mesh.Mesh(np.zeros(cell_ids.shape[0], dtype=mesh.Mesh.dtype))
    for ix, cell_id in enumerate(cell_ids):
        # For each face
        for c in range(3):
            # For each coordinate x/y/z
            stl_mesh.vectors[ix][c] = vertices[cell_id[c], :]

    return stl_mesh


<<<<<<< HEAD
def parametricSurfce2vtk(
    parametric_surface,
    triangles_per_edge: int,
    si: float = 1.0,
    sj: float = 1.0,
    mirror_y=False,
    flip_faces=False,
):
=======
def default_vertex_func(lb, ub, steps, spacing=1.0):
    span = ub - lb
    dx = 1.0 / (steps - 1)
    return np.array([lb + (i * dx) ** spacing * span for i in range(steps)])


def assess_inertial_properties(vehicle, component_densities: Dict[str, float]):
>>>>>>> 153d2413
    """
    Function to convert parametric_surface generated using the Eilmer Geometry
    Package into a vtk cell format.

    Parameters
    ----------
    parametric_surface : Any
        The parametric surface object.

    si : float, optional
        The clustering in the i-direction. The default is 1.0.

    sj : float, optional
        The clustering in the j-direction. The default is 1.0.

    triangles_per_edge : int
        The resolution for the stl object.

    mirror_y : bool, optional
        Create mirror image about x-z plane. The default is False.

    Returns
    ----------
    tuple[vertices, cell_ids]
    """
    # Generate the mesh vertices and cell index list
    vertices, cell_ids = create_cells(
        parametric_surface, triangles_per_edge, si, sj, mirror_y, flip_faces
    )

    # Create the vtk cells format and add patch_tag to each cell
    # cells = []
    # for cell_id in cell_ids:
    #     cells.append(Cell(
    #         p0=Vector(x=vertices[cell_id[0]][0],
    #                   y=vertices[cell_id[0]][1], z=vertices[cell_id[0]][2]),
    #         p1=Vector(x=vertices[cell_id[1]][0],
    #                   y=vertices[cell_id[1]][1], z=vertices[cell_id[1]][2]),
    #         p2=Vector(x=vertices[cell_id[2]][0],
    #                   y=vertices[cell_id[2]][1], z=vertices[cell_id[2]][2]),
    #         face_ids=cell_id
    #     ))
    # cells.attributes[-1] = {'cell_tag': 1}

    return (vertices, cell_ids)


def assess_inertial_properties(vehicle, component_densities: Dict[str, float]):
    """Return the inertial properties of a vehicle.

    Parameters
    ----------
    vehicle : Vehicle
        A hypervehicle Vehicle instance.

    component_densities : Dict[str, float]
        A dictionary containing the effective densities for each component.
        Note that the keys of the dict must match the keys of
        vehicle._named_components.

    Returns
    -------
<<<<<<< HEAD
    total_volume : float
        The total volume.

    total_mass : float
        The toal mass.

    composite_cog : np.array
        The composite center of gravity.

    composite_inertia : np.array
        The composite mass moment of inertia.

    Examples
    --------
    >>> components = {'body': {'type': 'body', 'mesh': body},
                      'wings': {'type': 'wing', 'mesh': wings},
                      'inlet': {'type': 'inlet', 'mesh': inlet},
                      'fin1': {'type': 'fin', 'mesh': fin1},
                      'fin2': {'type': 'fin', 'mesh': fin2}}
=======
    vehicle_properties : dict
        A dictionary containing the vehicle's mass, volume, location of
        CoG and moment of inertia matrix.
>>>>>>> 153d2413

    component_properties : dict
        A dictionary containing the same keys as vehicle_properties, but
        the values are now dictionaries for each component of the vehicle.
    """
    # Check if vehicle has been generated
    if not vehicle._generated:
        vehicle.generate()

    volumes = {}
    masses = {}
    cgs = {}
    inertias = {}
    total_mass = 0
    total_volume = 0

    for name, component in vehicle._named_components.items():
        inertia_handle = getattr(component.mesh, "get_mass_properties_with_density")

        volume, vmass, cog, inertia = inertia_handle(component_densities[name])

        volumes[name] = volume
        masses[name] = vmass
        cgs[name] = cog
        inertias[name] = inertia
        total_mass += vmass
        total_volume += volume

    # Composite centre of mass
    composite_cog = 0
    for component in vehicle._named_components:
        m = masses[component]
        composite_cog += m * cgs[component]

    composite_cog *= 1 / total_mass

    # Parallel axis theorem
    shifted_inertias = {}
    composite_inertia = 0
    for component in vehicle._named_components:
        m = masses[component]
        r = cgs[component] - composite_cog
        I_adj = inertias[component] + m * r**2

        shifted_inertias[component] = I_adj
        composite_inertia += I_adj

    # Prepare output
    vehicle_properties = {
        "mass": total_mass,
        "volume": total_volume,
        "cog": composite_cog,
        "moi": composite_inertia,
    }
    component_properties = {
        "mass": masses,
        "volume": volumes,
        "cog": cgs,
        "moi": inertias,
    }

    return vehicle_properties, component_properties


class SensitivityStudy:
    """
    Computes the geometric sensitivities using finite differencing.
    """

    def __init__(self, vehicle_constructor, verbosity: Optional[int] = 1):
        """Vehicle geometry sensitivity constructor.

        Parameters
        ----------
        vehicle_constructor : AbstractGenerator
            The Vehicle instance constructor.

        verbosity : int, optional
            The code verbosity. The default is 1.

        Returns
        -------
        VehicleSensitivity object.
        """
        self.vehicle_constructor = vehicle_constructor
        self.verbosity = verbosity

        # Parameter sensitivities
        self.parameter_sensitivities = None
        self.component_sensitivities = None
        self.component_scalar_sensitivities = None
        self.scalar_sensitivities = None
        self.property_sensitivities = None

        # Nominal vehicle instance
        self.nominal_vehicle_instance = None

        # Combined data file name
        self.combined_fn = "all_components_sensitivity.csv"

    def __repr__(self):
        return "HyperVehicle sensitivity study"

    def dvdp(
        self,
        parameter_dict: dict[str, any],
        overrides: Optional[dict[str, any]] = None,
        perturbation: Optional[float] = 5,
        write_nominal_stl: Optional[bool] = True,
        nominal_stl_prefix: Optional[str] = None,
    ):
        """Computes the sensitivity of the geometry with respect to the
        parameters.

        Parameters
        ----------
        parameter_dict : dict
            A dictionary of the design parameters to perturb, and their
            nominal values.

<<<<<<< HEAD
=======
        overrides : dict, optional
            Optional vehicle generator overrides to provide along with the
            parameter dictionary without variation. The default is None.

>>>>>>> 153d2413
        perturbation : float, optional
            The design parameter perturbation amount, specified as percentage.
            The default is 20.

        vehicle_creator_method : str, optional
            The name of the method which returns a hypervehicle.Vehicle
            instance, ready for generation. The default is 'create_instance'.

        write_nominal_stl : bool, optional
            A boolean flag to write the nominal geometry STL(s) to file. The
            default is True.

        nominal_stl_prefix : str, optional
            The prefix to append when writing STL files for the nominal geometry.
            If None, no prefix will be used. The default is None.

        Returns
        -------
        sensitivities : dict
            A dictionary containing the sensitivity information for all
            components of the geometry, relative to the nominal geometry.
        """
        # Print banner
        if self.verbosity > 0:
            print_banner()
            print("Running geometric sensitivity study.")

        # TODO - return perturbed instances? After generatation to allow
        # quickly writing to STL
        from hypervehicle.generator import AbstractGenerator

        # Check overrides
        overrides = overrides if overrides else {}

        # Create Vehicle instance with nominal parameters
        if self.verbosity > 0:
            print("  Generating nominal geometry...")

        constructor_instance: AbstractGenerator = self.vehicle_constructor(
            **parameter_dict, **overrides
        )
        nominal_instance = constructor_instance.create_instance()
        nominal_instance.verbosity = 0

        # Generate components
        nominal_instance.generate()
        nominal_meshes = {
            name: component.mesh
            for name, component in nominal_instance._named_components.items()
        }

        if self.verbosity > 0:
            print("    Done.")

        if write_nominal_stl:
            # Write nominal instance to STL files
            nominal_instance.to_stl(prefix=nominal_stl_prefix)

        # Generate meshes for each parameter
        if self.verbosity > 0:
            print("  Generating perturbed geometries...")
            print("    Parameters: ", parameter_dict.keys())

        sensitivities = {}
        analysis_sens = {}
        component_analysis_sens = {}
        property_sens = {}
        for parameter, value in parameter_dict.items():
            if self.verbosity > 0:
                print(f"    Generating for {parameter}.")

            sensitivities[parameter] = {}

            # Create copy
            adjusted_parameters = parameter_dict.copy()

            # Adjust current parameter for sensitivity analysis
            adjusted_parameters[parameter] *= 1 + perturbation / 100
            dp = adjusted_parameters[parameter] - value

            # Create Vehicle instance with perturbed parameter
            constructor_instance = self.vehicle_constructor(
                **adjusted_parameters, **overrides
            )
            parameter_instance = constructor_instance.create_instance()
            parameter_instance.verbosity = 0

            # Generate stl meshes
            parameter_instance.generate()
            parameter_meshes = {
                name: component.mesh
                for name, component in parameter_instance._named_components.items()
            }

            # Generate sensitivities for geometric analysis results
            if nominal_instance.analysis_results:
                analysis_sens[parameter] = {}
                for r, v in nominal_instance.analysis_results.items():
                    analysis_sens[parameter][r] = (
                        parameter_instance.analysis_results[r] - v
                    ) / dp

                # Repeat for components
                component_analysis_sens[parameter] = (
                    parameter_instance._volmass - nominal_instance._volmass
                ) / dp

            # Generate sensitivities for vehicle properties
            if nominal_instance.properties:
                property_sens[parameter] = {}
                for property, v in nominal_instance.properties.items():
                    property_sens[parameter][property] = (
                        parameter_instance.properties[property] - v
                    ) / dp

            # Generate sensitivities
            for component, nominal_mesh in nominal_meshes.items():
                parameter_mesh = parameter_meshes[component]
                sensitivity_df = self._compare_meshes(
                    nominal_mesh,
                    parameter_mesh,
                    dp,
                    parameter,
                )

                sensitivities[parameter][component] = sensitivity_df

        if self.verbosity > 0:
            print("    Done.")

        # Return output
        self.parameter_sensitivities = sensitivities
        self.scalar_sensitivities = analysis_sens
        self.component_scalar_sensitivities = component_analysis_sens
        self.property_sensitivities = property_sens
        self.component_sensitivities = self._combine(nominal_instance, sensitivities)
        self.nominal_vehicle_instance = nominal_instance

        if self.verbosity > 0:
            print("Sensitivity study complete.")

        return sensitivities

    def to_csv(self, outdir: Optional[str] = None):
        """Writes the sensitivity information to CSV file.

        Parameters
        ----------
        outdir : str, optional
            The output directory to write the sensitivity files to. If
            None, the current working directory will be used. The default
            is None.

        Returns
        -------
        combined_data_filepath : str
            The filepath to the combined sensitivity data.
        """
        # Check if sensitivities have been generated
        if self.component_sensitivities is None:
            raise Exception("Sensitivities have not yet been generated.")

        else:
            # Check output directory
            if outdir is None:
                outdir = os.getcwd()

            if not os.path.exists(outdir):
                # Make the directory
                os.mkdir(outdir)

            # Save sensitivity data for each component
            all_sens_data = pd.DataFrame()
            for component, df in self.component_sensitivities.items():
                df.to_csv(
                    os.path.join(outdir, f"{component}_sensitivity.csv"), index=False
                )
                all_sens_data = pd.concat([all_sens_data, df])

            # Also save the combined sensitivity data
            combined_data_path = os.path.join(outdir, self.combined_fn)
            all_sens_data.to_csv(combined_data_path, index=False)

            # Also save analysis sensitivities
            if self.scalar_sensitivities:
                # Make analysis results directory
                properties_dir = os.path.join(outdir, f"scalar_sensitivities")
                if not os.path.exists(properties_dir):
                    os.mkdir(properties_dir)

                # Save volume and mass
                reformatted_results = {}
                for p, s in self.component_scalar_sensitivities.items():
                    labels = []
                    values = []
                    s: pd.DataFrame
                    for component, comp_sens in s.iterrows():
                        comp_sens: pd.Series
                        for i, j in comp_sens.items():
                            labels.append(f"{component}_{i}")
                            values.append(j)

                    reformatted_results[p] = values

                # Convert to DataFrame and save
                comp_sens = pd.DataFrame(data=reformatted_results, index=labels)
                comp_sens.to_csv(
                    os.path.join(properties_dir, "volmass_sensitivity.csv")
                )

                # Save others
                for param in self.scalar_sensitivities:
                    self.scalar_sensitivities[param]["cog"].tofile(
                        os.path.join(properties_dir, f"{param}_cog_sensitivity.txt"),
                        sep=", ",
                    )
                    self.scalar_sensitivities[param]["moi"].tofile(
                        os.path.join(properties_dir, f"{param}_moi_sensitivity.txt"),
                        sep=", ",
                    )

            # Also save user-defined property sensitivities
            if self.property_sensitivities:
                properties_dir = os.path.join(outdir, f"scalar_sensitivities")
                if not os.path.exists(properties_dir):
                    os.mkdir(properties_dir)

                pd.DataFrame(self.property_sensitivities).to_csv(
                    os.path.join(properties_dir, "property_sensitivity.csv")
                )

            return combined_data_path

    @staticmethod
    def _compare_meshes(mesh1, mesh2, dp, parameter_name: str) -> pd.DataFrame:
        """Compares two meshes with each other and applies finite differencing
        to quantify their differences.

        Parameters
        ----------
        mesh1 : Mesh
            The reference mesh.

<<<<<<< HEAD
        mesh1 : None
            The perturbed mesh.

        dp : None
=======
        mesh1 : Mesh
            The perturbed mesh.

        dp : float
            The parameter perturbation.
>>>>>>> 153d2413

        parameter_name : str
            The name of the parameter.

        Returns
        --------
        df : pd.DataFrame
            A DataFrame of the finite difference results.
        """
        # Take the vector difference
        diff = mesh2.vectors - mesh1.vectors

        # Resize difference array to flatten
        shape = diff.shape
        flat_diff = diff.reshape((shape[0] * shape[2], shape[1]))

        # Also flatten the reference mesh vectors
        vectors = mesh1.vectors.reshape((shape[0] * shape[2], shape[1]))

        # Concatenate all data column-wise
        all_data = np.zeros((shape[0] * shape[2], shape[1] * 2))
        all_data[:, 0:3] = vectors  # Reference locations
        all_data[:, 3:6] = flat_diff  # Location deltas

        # Create DataFrame
        df = pd.DataFrame(data=all_data, columns=["x", "y", "z", "dx", "dy", "dz"])
        df["magnitude"] = np.sqrt(np.square(df[["dx", "dy", "dz"]]).sum(axis=1))

        # Sensitivity calculations
        sensitivities = df[["dx", "dy", "dz"]] / dp
        sensitivities.rename(
            columns={
                "dx": f"dxd{parameter_name}",
                "dy": f"dyd{parameter_name}",
                "dz": f"dzd{parameter_name}",
            },
            inplace=True,
        )

        # Merge dataframes
        df = df.merge(sensitivities, left_index=True, right_index=True)

        # Delete duplicate vertices
        df = df[~df.duplicated()]

        return df

    @staticmethod
    def _combine(nominal_instance, sensitivities):
        """Combines the sensitivity information for multiple parameters."""
        component_names = nominal_instance._named_components.keys()
        params = list(sensitivities.keys())

        allsens = {}
        for component in component_names:
            df = sensitivities[params[0]][component][["x", "y", "z"]]
            for param in params:
                p_s = sensitivities[param][component][
                    [f"dxd{param}", f"dyd{param}", f"dzd{param}"]
                ]
                df = pd.concat([df, p_s], axis=1)

            allsens[component] = df

        return allsens


def append_sensitivities_to_tri(
    dp_filenames: List[str],
    components_filepath: Optional[str] = "Components.i.tri",
    match_tolerance: Optional[float] = 1e-5,
    rounding_tolerance: Optional[float] = 1e-8,
    combined_sens_fn: Optional[str] = "all_components_sensitivity.csv",
    outdir: Optional[str] = None,
    verbosity: Optional[int] = 1,
) -> float:
    """Appends shape sensitivity data to .i.tri file, and writes the sensitivity
    data to csv file too. This step is required for geometries with multiple
    components. The .tri file is used to match individual sensitivity files
    (dp_filenames) to the geometry. The combined sensitivity file is required
    to calculate flow sensitivities with the .plt file, which has local flow
    conditions attached.

    Parameters
    ----------
    dp_files : list[str]
        A list of the file names of the sensitivity data.

    components_filepath : str, optional
        The filepath to the .tri file to be appended to. The default is
        'Components.i.tri'.

    match_tolerance : float, optional
        The precision tolerance for matching point coordinates. The
        default is 1e-5.

    rounding_tolerance : float, optional
        The tolerance to round data off to. The default is 1e-8.

<<<<<<< HEAD
=======
    combined_sens_fn : str, optional
        The filename of the combined geometry sensitivity data. The default
        is "all_components_sensitivity.csv".

>>>>>>> 153d2413
    outdir : str, optional
        The output directory to write the combined sensitivity file to. If
        None, the current working directory will be used. The default
        is None.

    verbosity : int, optional
        The verbosity of the code. The defualt is 1.

    Returns
    ---------
    match_fraction : float
        The fraction of cells which got matched. If this is below 100%, try
        decreasing the match tolerance and run again.

    Examples
    ---------
    >>> dp_files = ['wing_0_body_width_sensitivity.csv',
                    'wing_1_body_width_sensitivity.csv']
    """
    # Check outdir
    if outdir is None:
        outdir = os.getcwd()

    else:
        # Desired outdir provided, check it exists
        if not os.path.exists(outdir):
            # Make the directory
            os.mkdir(outdir)

    # TODO - rename to 'combine sensitivity' or "combine_comp_sens"
    # Parse .tri file
    tree = ET.parse(components_filepath)
    root = tree.getroot()
    grid = root[0]
    piece = grid[0]
    points = piece[0]

    points_data = points[0].text

    points_data_list = [el.split() for el in points_data.splitlines()]
    points_data_list = [[float(j) for j in i] for i in points_data_list]

    points_df = pd.DataFrame(points_data_list, columns=["x", "y", "z"]).dropna()

    # Ensure previous components sensitivity file is not included
    try:
        del dp_filenames[dp_filenames.index(combined_sens_fn)]
    except ValueError:
        # It is not in there
        pass

    # Load and concatenate sensitivity data across components
    dp_df = pd.DataFrame()
    for filename in dp_filenames:
        df = pd.read_csv(filename)
        dp_df = pd.concat([dp_df, df])

    # Extract parameters
    parameters = []
    param_cols = dp_df.columns[3:]
    for i in range(int(len(param_cols) / 3)):
        parameters.append(param_cols[int(i * 3)].split("dxd")[-1])

    # Match points_df to sensitivity df
    if verbosity > 0:
        print("Running coordinate matching algorithm for sensitivities...")
        pbar = tqdm(
            total=len(points_df), position=0, leave=True, desc="Point matching progress"
        )
    data_str = "\n "
    param_data = dict(zip(parameters, ["\n " for _ in parameters]))
    all_data = np.zeros((len(points_df), len(param_cols)), dtype=float)
    matched_points = 0
    for i in range(len(points_df)):
        match_x = (points_df["x"].iloc[i] - dp_df["x"]).abs() < match_tolerance
        match_y = (points_df["y"].iloc[i] - dp_df["y"]).abs() < match_tolerance
        match_z = (points_df["z"].iloc[i] - dp_df["z"]).abs() < match_tolerance

        match = match_x & match_y & match_z
        try:
            # TODO - what if there are multiple matches? (due to intersect perturbations)
            matched_data = dp_df[match].iloc[0][param_cols].values

            # Round off infinitesimally small values
            matched_data[abs(matched_data) < rounding_tolerance] = 0

            # Update data
            all_data[i, :] = matched_data
            p_n = 0
            for parameter, data_str in param_data.items():
                line = ""
                for j in range(3):
                    line += f"\t{matched_data[j+3*p_n]:.14e}"
                line += "\n "

                data_str += line
                param_data[parameter] = data_str
                p_n += 1

            # Count matched points
            matched_points += 1

        except IndexError:
            # No match found, append zeros to maintain order
            line = f"\t{0:.14e}\t{0:.14e}\t{0:.14e}\n "

            # Update data string for each parameter
            p_n = 0
            for parameter, data_str in param_data.items():
                param_data[parameter] = data_str + line
                p_n += 1

        # Update progress bar
        if verbosity > 0:
            pbar.update(1)

    match_fraction = matched_points / len(points_df)
    if verbosity > 0:
        pbar.close()
        print(f"Done - matched {100*match_fraction:.2f}% of points.")

    # Write combined sensitivity data to CSV
    combined_sense = pd.merge(
        left=points_df.reset_index(),
        right=pd.DataFrame(all_data, columns=param_cols),
        left_index=True,
        right_index=True,
    ).drop("index", axis=1)
    combined_sense.to_csv(os.path.join(outdir, combined_sens_fn), index=False)

    # Write the matched sensitivity df to i.tri file as new xml element
    # NumberOfComponents is how many sensitivity components there are (3 for x,y,z)
    for parameter in parameters:
        attribs = {
            "Name": f"{parameter}_sens",
            "NumberOfComponents": "3",
            "type": "Float64",
            "format": "ascii",
            "TRIXtype": "SHAPE_LINEARIZATION",
        }
        PointData = ET.SubElement(piece, "PointData")
        PointDataArray = ET.SubElement(PointData, "DataArray", attribs)
        PointDataArray.text = param_data[parameter]

    # Save to file
    tree.write(components_filepath)

    return match_fraction


def csv_to_delaunay(filepath: str):
    """Converts a csv file of points to a Delaunay3D surface.

    Parameters
    ------------
    filepath : str
        The filepath to the CSV file.
    """
    # TODO - rename
    from paraview.simple import CSVReader, TableToPoints, Delaunay3D, SaveData

    root_dir = os.path.dirname(filepath)
    prefix = filepath.split(os.sep)[-1].split(".csv")[0]
    savefilename = os.path.join(root_dir, f"{prefix}.vtu")

    # create a new 'CSV Reader'
    fin_0_L_b_sensitivitycsv = CSVReader(FileName=[filepath])

    # create a new 'Table To Points'
    tableToPoints1 = TableToPoints(Input=fin_0_L_b_sensitivitycsv)

    # Properties modified on tableToPoints1
    tableToPoints1.XColumn = "x"
    tableToPoints1.YColumn = "y"
    tableToPoints1.ZColumn = "z"

    # create a new 'Delaunay 3D'
    delaunay3D1 = Delaunay3D(Input=tableToPoints1)

    # save data
    SaveData(savefilename, proxy=delaunay3D1)


def convert_all_csv_to_delaunay(directory: str = ""):
    # TODO - rename
    # TODO - docstrings
    # TODO - specify outdir
    files = glob.glob(os.path.join(directory, "*.csv"))

    if len(files) == 0:
        print(f"No CSV files in directory {directory}.")
        sys.exit()

    for file in files:
        csv_to_delaunay(file)


<<<<<<< HEAD
def assign_tags_to_cell(patch, length):
    """Assign tags to cells."""
    # Creates a tag vector for a given patch
    tags = [patch.tag.value] * length
    return tags
=======
def merge_stls(
    stl_files: List[str], name: Optional[str] = None, verbosity: Optional[int] = 1
) -> str:
    """Merge STL files into a single file. Note that this function
    depends on having PyMesh installed.

    Parameters
    ----------
    stl_files : list[str]
        A list of the STL file names to be merged.

    name : str, optional
        The prefix of the combined STL filename output.

    verbosity : int, optional
        The function verbosity. The default is 1.

    Returns
    -------
    outfile : str
        The filename of the merged STL.
    """
    # Import PyMesh
    try:
        import pymesh
    except ModuleNotFoundError:
        raise Exception(
            "Could not find pymesh. Please follow the "
            + "installation instructions at "
            + "https://pymesh.readthedocs.io/en/latest/installation.html"
        )

    if verbosity > 0:
        print("")

    # Load STL files
    if verbosity > 1:
        print("Loading STLs...")
    meshes = [pymesh.meshio.load_mesh(f) for f in stl_files]

    # Merge meshes
    if verbosity > 0:
        print("Merging STLs...")
    merged = pymesh.merge_meshes(meshes)

    # Resolve self-intersections
    if verbosity > 1:
        print("Resolving self intersections...")
    merged = pymesh.resolve_self_intersection(merged)

    # Remove degenerate triangles
    if verbosity > 1:
        print("Removing degenerate triangles...")
    merged, info = pymesh.remove_degenerated_triangles(merged)

    # Remove duplicate faces
    if verbosity > 1:
        print("Removing duplicated faces...")
    merged, info = pymesh.remove_duplicated_faces(merged)

    # Remove isolated vertices
    if verbosity > 1:
        print("Removing isolated vertices...")
    merged, info = pymesh.remove_isolated_vertices(merged)

    # Remove obtuse triangles
    if verbosity > 1:
        print("Removing obtuse triangles...")
    merged, info = pymesh.remove_obtuse_triangles(merged)

    # Write to file
    if verbosity > 1:
        print("Saving merged STL mesh...")
    name = "combined_mesh" if name is None else name
    outfile = f"{name}.stl"
    pymesh.meshio.save_mesh(outfile, merged)

    if verbosity > 0:
        print(f"Done. Merged STLs written to '{outfile}'.")

    return outfile


def print_banner():
    """Prints the hypervehicle banner"""
    tprint("Hypervehicle", "tarty4")
    p = art("airplane2")
    print(f" {p}               {p}               {p}               {p}")
>>>>>>> 153d2413
<|MERGE_RESOLUTION|>--- conflicted
+++ resolved
@@ -17,20 +17,13 @@
     sj: float = 1.0,
     mirror_y=False,
     flip_faces=False,
-<<<<<<< HEAD
 ):
-=======
-    i_clustering_func: callable = None,
-    j_clustering_func: callable = None,
-) -> mesh.Mesh:
->>>>>>> 153d2413
     """
     Generates a list of vertices and a corrosponding list of index triplets,
     each pinting the vertices of a single cell
 
     Parameters
     ----------
-<<<<<<< HEAD
     parametric_surface : Any
         The parametric surface object.
 
@@ -45,30 +38,6 @@
 
     mirror_y : bool, optional
         Create mirror image about x-z plane. The default is False.
-=======
-        parametric_surface : Any
-            The parametric surface object.
-
-        si : float, optional
-            The clustering in the i-direction. The default is 1.0.
-
-        sj : float, optional
-            The clustering in the j-direction. The default is 1.0.
-
-        triangles_per_edge : int
-            The resolution for the stl object.
-
-        mirror_y : bool, optional
-            Create mirror image about x-z plane. The default is False.
->>>>>>> 153d2413
-
-        i_clustering_func : callable, optional
-            A custom clustering function to apply in the i direction.
-            The default is None.
-
-        j_clustering_func : callable, optional
-            A custom clustering function to apply in the j direction.
-            The default is None.
 
     Returns
     ----------
@@ -82,16 +51,14 @@
     ni = triangles_per_edge
     nj = triangles_per_edge
 
+    def gen_points(lb, ub, steps, spacing=1.0):
+        span = ub - lb
+        dx = 1.0 / (steps - 1)
+        return np.array([lb + (i * dx) ** spacing * span for i in range(steps)])
+
     # Create list of vertices
-    if i_clustering_func:
-        r_list = [i_clustering_func(i) for i in np.linspace(0, 1, ni + 1)]
-    else:
-        r_list = default_vertex_func(lb=0.0, ub=1.0, steps=ni + 1, spacing=si)
-
-    if j_clustering_func:
-        s_list = [j_clustering_func(i) for i in np.linspace(0, 1, ni + 1)]
-    else:
-        s_list = default_vertex_func(lb=0.0, ub=1.0, steps=nj + 1, spacing=sj)
+    r_list = gen_points(lb=0.0, ub=1.0, steps=ni + 1, spacing=si)
+    s_list = gen_points(lb=0.0, ub=1.0, steps=nj + 1, spacing=sj)
 
     y_mult: int = -1 if mirror_y else 1
 
@@ -174,6 +141,8 @@
     sj: float = 1.0,
     mirror_y=False,
     flip_faces=False,
+    i_clustering_func: callable = None,
+    j_clustering_func: callable = None,
 ) -> mesh.Mesh:
     """
     Function to convert parametric_surface generated using the Eilmer Geometry
@@ -181,43 +150,132 @@
 
     Parameters
     ----------
-    parametric_surface : Any
-        The parametric surface object.
-
-    si : float, optional
-        The clustering in the i-direction. The default is 1.0.
-
-    sj : float, optional
-        The clustering in the j-direction. The default is 1.0.
-
-    triangles_per_edge : int
-        The resolution for the stl object.
-
-    mirror_y : bool, optional
-        Create mirror image about x-z plane. The default is False.
+        parametric_surface : Any
+            The parametric surface object.
+
+        si : float, optional
+            The clustering in the i-direction. The default is 1.0.
+
+        sj : float, optional
+            The clustering in the j-direction. The default is 1.0.
+
+        triangles_per_edge : int
+            The resolution for the stl object.
+
+        mirror_y : bool, optional
+            Create mirror image about x-z plane. The default is False.
+
+        i_clustering_func : callable, optional
+            A custom clustering function to apply in the i direction.
+            The default is None.
+
+        j_clustering_func : callable, optional
+            A custom clustering function to apply in the j direction.
+            The default is None.
 
     Returns
     ----------
     stl_mesh : Mesh
         The numpy-stl mesh.
     """
-
-    vertices, cell_ids = create_cells(
-        parametric_surface, triangles_per_edge, si, sj, mirror_y, flip_faces
-    )
+    # TODO - allow different ni and nj discretisation
+
+    ni = triangles_per_edge
+    nj = triangles_per_edge
+
+    # Create list of vertices
+    if i_clustering_func:
+        r_list = [i_clustering_func(i) for i in np.linspace(0, 1, ni + 1)]
+    else:
+        r_list = default_vertex_func(lb=0.0, ub=1.0, steps=ni + 1, spacing=si)
+
+    if j_clustering_func:
+        s_list = [j_clustering_func(i) for i in np.linspace(0, 1, ni + 1)]
+    else:
+        s_list = default_vertex_func(lb=0.0, ub=1.0, steps=nj + 1, spacing=sj)
+
+    y_mult: int = -1 if mirror_y else 1
+
+    # Create vertices for corner points of each quad cell
+    # columns x, y, z for each vertex row
+    # quad exterior vertices + quad centres
+    vertices: np.ndarray = np.zeros(((ni + 1) * (nj + 1) + ni * nj, 3))
+    centre_ix: int = (ni + 1) * (nj + 1)
+
+    # For vertices along the x direction (i)
+    for i, r in enumerate(r_list):
+        # For vertices along the y direction (j)
+        for j, s in enumerate(s_list):
+            # Evaluate position
+            pos = parametric_surface(r, s)
+
+            # Assign vertex
+            vertices[j * (ni + 1) + i] = np.array([pos.x, y_mult * pos.y, pos.z])
+
+            # Create vertices for centre point of each quad cell
+            try:
+                # Try index to bail before calling surface
+                vertices[centre_ix + (j * ni + i)]
+
+                r0 = r_list[i]
+                r1 = r_list[i + 1]
+                s0 = s_list[j]
+                s1 = s_list[j + 1]
+
+                # Get corner points
+                pos00 = parametric_surface(r0, s0)
+                pos10 = parametric_surface(r1, s0)
+                pos01 = parametric_surface(r0, s1)
+                pos11 = parametric_surface(r1, s1)
+
+                # Evaluate quad centre coordinate
+                pos_x = 0.25 * (pos00.x + pos10.x + pos01.x + pos11.x)
+                pos_y = 0.25 * (pos00.y + pos10.y + pos01.y + pos11.y)
+                pos_z = 0.25 * (pos00.z + pos10.z + pos01.z + pos11.z)
+
+                # Assign quad centre vertices
+                vc = np.array([pos_x, y_mult * pos_y, pos_z])
+                vertices[centre_ix + (j * ni + i)] = vc
+
+            except IndexError:
+                # Index out of bounds
+                pass
+
+    # Create list of faces, defining the face vertices
+    faces = []
+    for i in range(ni):
+        for j in range(nj):
+            p00 = j * (nj + 1) + i  # bottom left
+            p10 = j * (nj + 1) + i + 1  # bottom right
+            p01 = (j + 1) * (ni + 1) + i  # top left
+            p11 = (j + 1) * (ni + 1) + i + 1  # top right
+
+            pc = centre_ix + j * min(ni, nj) + i  # vertex at centre of cell
+
+            if mirror_y or flip_faces:
+                faces.append([p00, pc, p10])
+                faces.append([p10, pc, p11])
+                faces.append([p11, pc, p01])
+                faces.append([p01, pc, p00])
+            else:
+                faces.append([p00, p10, pc])
+                faces.append([p10, p11, pc])
+                faces.append([p11, p01, pc])
+                faces.append([p01, p00, pc])
+
+    faces = np.array(faces)
 
     # Create the STL mesh object
-    stl_mesh = mesh.Mesh(np.zeros(cell_ids.shape[0], dtype=mesh.Mesh.dtype))
-    for ix, cell_id in enumerate(cell_ids):
+    stl_mesh = mesh.Mesh(np.zeros(faces.shape[0], dtype=mesh.Mesh.dtype))
+    for ix, face in enumerate(faces):
         # For each face
         for c in range(3):
             # For each coordinate x/y/z
-            stl_mesh.vectors[ix][c] = vertices[cell_id[c], :]
+            stl_mesh.vectors[ix][c] = vertices[face[c], :]
 
     return stl_mesh
 
 
-<<<<<<< HEAD
 def parametricSurfce2vtk(
     parametric_surface,
     triangles_per_edge: int,
@@ -226,15 +284,6 @@
     mirror_y=False,
     flip_faces=False,
 ):
-=======
-def default_vertex_func(lb, ub, steps, spacing=1.0):
-    span = ub - lb
-    dx = 1.0 / (steps - 1)
-    return np.array([lb + (i * dx) ** spacing * span for i in range(steps)])
-
-
-def assess_inertial_properties(vehicle, component_densities: Dict[str, float]):
->>>>>>> 153d2413
     """
     Function to convert parametric_surface generated using the Eilmer Geometry
     Package into a vtk cell format.
@@ -282,8 +331,14 @@
     return (vertices, cell_ids)
 
 
+def default_vertex_func(lb, ub, steps, spacing=1.0):
+    span = ub - lb
+    dx = 1.0 / (steps - 1)
+    return np.array([lb + (i * dx) ** spacing * span for i in range(steps)])
+
+
 def assess_inertial_properties(vehicle, component_densities: Dict[str, float]):
-    """Return the inertial properties of a vehicle.
+    """
 
     Parameters
     ----------
@@ -297,31 +352,9 @@
 
     Returns
     -------
-<<<<<<< HEAD
-    total_volume : float
-        The total volume.
-
-    total_mass : float
-        The toal mass.
-
-    composite_cog : np.array
-        The composite center of gravity.
-
-    composite_inertia : np.array
-        The composite mass moment of inertia.
-
-    Examples
-    --------
-    >>> components = {'body': {'type': 'body', 'mesh': body},
-                      'wings': {'type': 'wing', 'mesh': wings},
-                      'inlet': {'type': 'inlet', 'mesh': inlet},
-                      'fin1': {'type': 'fin', 'mesh': fin1},
-                      'fin2': {'type': 'fin', 'mesh': fin2}}
-=======
     vehicle_properties : dict
         A dictionary containing the vehicle's mass, volume, location of
         CoG and moment of inertia matrix.
->>>>>>> 153d2413
 
     component_properties : dict
         A dictionary containing the same keys as vehicle_properties, but
@@ -442,13 +475,10 @@
             A dictionary of the design parameters to perturb, and their
             nominal values.
 
-<<<<<<< HEAD
-=======
         overrides : dict, optional
             Optional vehicle generator overrides to provide along with the
             parameter dictionary without variation. The default is None.
 
->>>>>>> 153d2413
         perturbation : float, optional
             The design parameter perturbation amount, specified as percentage.
             The default is 20.
@@ -692,18 +722,11 @@
         mesh1 : Mesh
             The reference mesh.
 
-<<<<<<< HEAD
-        mesh1 : None
-            The perturbed mesh.
-
-        dp : None
-=======
         mesh1 : Mesh
             The perturbed mesh.
 
         dp : float
             The parameter perturbation.
->>>>>>> 153d2413
 
         parameter_name : str
             The name of the parameter.
@@ -803,13 +826,10 @@
     rounding_tolerance : float, optional
         The tolerance to round data off to. The default is 1e-8.
 
-<<<<<<< HEAD
-=======
     combined_sens_fn : str, optional
         The filename of the combined geometry sensitivity data. The default
         is "all_components_sensitivity.csv".
 
->>>>>>> 153d2413
     outdir : str, optional
         The output directory to write the combined sensitivity file to. If
         None, the current working directory will be used. The default
@@ -1007,13 +1027,13 @@
         csv_to_delaunay(file)
 
 
-<<<<<<< HEAD
 def assign_tags_to_cell(patch, length):
     """Assign tags to cells."""
     # Creates a tag vector for a given patch
     tags = [patch.tag.value] * length
     return tags
-=======
+
+
 def merge_stls(
     stl_files: List[str], name: Optional[str] = None, verbosity: Optional[int] = 1
 ) -> str:
@@ -1101,5 +1121,4 @@
     """Prints the hypervehicle banner"""
     tprint("Hypervehicle", "tarty4")
     p = art("airplane2")
-    print(f" {p}               {p}               {p}               {p}")
->>>>>>> 153d2413
+    print(f" {p}               {p}               {p}               {p}")