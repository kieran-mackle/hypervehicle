--- conflicted
+++ resolved
@@ -1,12 +1,8 @@
-<<<<<<< HEAD
-import enum
-
-import meshio
-=======
 import os
 import time
+import enum
+import meshio
 import pymeshfix
->>>>>>> 153d2413
 import numpy as np
 from stl import mesh
 import multiprocess as mp
@@ -15,12 +11,9 @@
 from typing import Callable, Union, Dict
 from hypervehicle.geometry import Vector3
 from gdtk.geom.sgrid import StructuredGrid
-<<<<<<< HEAD
 from hypervehicle.utilities import assign_tags_to_cell
 from hypervehicle.utilities import parametricSurfce2stl, parametricSurfce2vtk
-=======
 from typing import Callable, Union, Optional
->>>>>>> 153d2413
 from hypervehicle.geometry import (
     CurvedPatch,
     RotatedPatch,
@@ -414,7 +407,6 @@
         print("Moment of intertia metrix at COG:")
         print(inertia)
 
-<<<<<<< HEAD
     def add_tag_to_patches(self):
         if self.patches is None:
             raise Exception("component has no patches")
@@ -423,7 +415,7 @@
             if name not in self._patch_name_to_tags:
                 continue
             patch.tag = self._patch_name_to_tags[name]
-=======
+
     def add_clustering_options(
         self,
         i_clustering_func: Optional[Callable] = None,
@@ -443,5 +435,4 @@
             self._clustering.update({"i_clustering_func": i_clustering_func})
 
         if j_clustering_func:
-            self._clustering.update({"j_clustering_func": j_clustering_func})
->>>>>>> 153d2413
+            self._clustering.update({"j_clustering_func": j_clustering_func})