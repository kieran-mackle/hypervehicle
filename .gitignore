# Pacakging
*egg-info/
__pycache__/
.coverage
docs/build/
testing*
build/

# Miscellaneous
*.stl
*.csv
<<<<<<< HEAD
*.vtk
=======
build/
>>>>>>> 153d2413
<|MERGE_RESOLUTION|>--- conflicted
+++ resolved
@@ -9,8 +9,5 @@
 # Miscellaneous
 *.stl
 *.csv
-<<<<<<< HEAD
 *.vtk
-=======
-build/
->>>>>>> 153d2413
+build/